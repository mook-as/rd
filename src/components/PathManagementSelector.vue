<script lang="ts">
import Vue from 'vue';
import RadioGroup from '@/components/form/RadioGroup.vue';
import RadioButton from '@/components/form/RadioButton.vue';
import { PathManagementStrategy } from '@/integrations/pathManager';

interface pathManagementOptions {
  label: string,
  value: PathManagementStrategy,
  description: string
}

export default Vue.extend({
  components: {
    RadioGroup,
    RadioButton,
  },
  props:      {
    value: {
      type:    String,
      default: PathManagementStrategy.RcFiles
    },
    row: {
      type:    Boolean,
      default: false
    },
    showLabel: {
      type:    Boolean,
      default: true
    }
  },
  computed: {
    options(): pathManagementOptions[] {
      return [
        {
          label:       this.t('pathManagement.options.rcFiles.label'),
          value:       PathManagementStrategy.RcFiles,
          description: this.t('pathManagement.options.rcFiles.description', { }, true),
        },
        {
          label:       this.t('pathManagement.options.manual.label'),
          value:       PathManagementStrategy.Manual,
          description: this.t('pathManagement.options.manual.description', { }, true),
        },
      ];
    },
    groupName(): string {
      return 'pathManagement';
    },
    label(): string {
      return this.showLabel ? this.t('pathManagement.label') : '';
    },
    tooltip(): string {
      return this.showLabel ? this.t('pathManagement.tooltip', { }, true) : '';
    }
  },
  methods: {
    updateVal(value: PathManagementStrategy) {
      this.$emit('input', value);
    },
  }
});
</script>

<template>
  <radio-group
    :name="groupName"
    :label="label"
    :tooltip="tooltip"
    :value="value"
    :options="options"
    :row="row"
    class="path-management"
    @input="updateVal"
  >
<<<<<<< HEAD
    <template #label>
=======
    <template v-if="showLabel" #label>
>>>>>>> 0903bdc0
      <slot name="label" />
    </template>
    <template #option="{ option, index, isDisabled, mode }">
      <radio-button
        :key="groupName+'-'+index"
        :name="groupName"
        :value="value"
        :label="option.label"
        :val="option.value"
        :disabled="isDisabled"
        :mode="mode"
        v-on="$listeners"
      >
        <template #description>
          <span v-html="option.description" />
        </template>
      </radio-button>
    </template>
  </radio-group>
</template>

<style lang="scss" scoped>
.path-management::v-deep code {
  user-select: text;
  cursor: text;
  padding: 2px;
}

.path-management::v-deep label {
  color: var(--input-label);
}
</style><|MERGE_RESOLUTION|>--- conflicted
+++ resolved
@@ -73,11 +73,7 @@
     class="path-management"
     @input="updateVal"
   >
-<<<<<<< HEAD
-    <template #label>
-=======
     <template v-if="showLabel" #label>
->>>>>>> 0903bdc0
       <slot name="label" />
     </template>
     <template #option="{ option, index, isDisabled, mode }">
