--- conflicted
+++ resolved
@@ -47,7 +47,7 @@
     this.$store.dispatch('preferences/setPlatformWindows', os.platform().startsWith('win'));
   },
   computed: {
-    ...mapGetters('preferences', ['getPreferences', 'isPreferencesDirty', 'isPlatformWindows']),
+    ...mapGetters('preferences', ['getPreferences', 'isPreferencesDirty', 'hasError', 'isPlatformWindows']),
     navItems(): string[] {
       return [
         'Application',
@@ -57,10 +57,6 @@
       ];
     }
   },
-<<<<<<< HEAD
-=======
-  computed: { ...mapGetters('preferences', ['getPreferences', 'isPreferencesDirty', 'hasError']) },
->>>>>>> 93c074e9
   methods:  {
     navChanged(tabName: string) {
       this.currentNavItem = tabName;
