--- conflicted
+++ resolved
@@ -1,9 +1,4 @@
-<<<<<<< HEAD
-limaAndQemu: "1.25"
-=======
----
 limaAndQemu: "1.27"
->>>>>>> 08f83cf5
 alpineLimaISO:
   isoVersion: 0.2.21
   alpineVersion: 3.16.0
