<script>
import { mapGetters } from 'vuex';
import day from 'dayjs';
import isEmpty from 'lodash/isEmpty';
import { dasherize, ucFirst } from '@pkg/utils/string';
import { get, clone } from '@pkg/utils/object';
import { removeObject } from '@pkg/utils/array';
import { Checkbox } from '@rancher/components';
import AsyncButton, { ASYNC_BUTTON_STATES } from '@pkg/components/AsyncButton';
import ActionDropdown from '@pkg/components/ActionDropdown';
import throttle from 'lodash/throttle';
import debounce from 'lodash/debounce';
import THead from './THead';
import filtering from './filtering';
import selection from './selection';
import sorting from './sorting';
import paging from './paging';
import grouping from './grouping';
import actions from './actions';
import AdvancedFiltering from './advanced-filtering';
import LabeledSelect from '@pkg/components/form/LabeledSelect';
import { getParent } from '@pkg/utils/dom';
import { FORMATTERS } from '@pkg/components/SortableTable/sortable-config';

// Uncomment for table performance debugging
// import tableDebug from './debug';

// @TODO:
// Fixed header/scrolling

// Data Flow:
// rows prop
// --> sorting.js arrangedRows
// --> filtering.js handleFiltering()
// --> filtering.js filteredRows
// --> paging.js pageRows
// --> grouping.js groupedRows
// --> index.vue displayedRows

export default {
  name:       'SortableTable',
  components: {
    THead, Checkbox, AsyncButton, ActionDropdown, LabeledSelect
  },
  mixins: [
    filtering,
    sorting,
    paging,
    grouping,
    selection,
    actions,
    AdvancedFiltering,
    // For table performance debugging - uncomment and uncomment the corresponding import
    // tableDebug,
  ],

  props: {
    headers: {
      // {
      //    name:   Name for the column (goes in query param) and for defaultSortBy
      //    label:  Displayed column header
      //    sort:   string|array[string] Field name(s) to sort by, default: [name, keyField]
      //              fields can be suffixed with ':desc' to flip the normal sort order
      //    search: string|array[string] Field name(s) to search in, default: [name]
      //    width:  number
      // }
      type:     Array,
      required: true
    },
    rows: {
      // The array of objects to show
      type:     Array,
      required: true
    },
    keyField: {
      // Field that is unique for each row.
      type:    String,
      default: '_key',
    },

    loading: {
      type:     Boolean,
      required: false
    },

    /**
     * Alt Loading - True: Always show table rows and obscure them when `loading`. Intended for use with server-side pagination.
     *
     * Alt Loading - False: Hide the table rows when `loading`. Intended when all resources are provided up front.
     */
    altLoading: {
      type:     Boolean,
      required: false
    },

    groupBy: {
      // Field to group rows by, row[groupBy] must be something that can be a map key
      type:    String,
      default: null
    },
    groupRef: {
      // Object to provide as the reference for rendering the grouping row
      type:    String,
      default: null,
    },
    groupSort: {
      // Field to order groups by, defaults to groupBy
      type:    Array,
      default: null
    },

    defaultSortBy: {
      // Default field to sort by if none is specified
      // uses name on headers
      type:    String,
      default: null
    },

    tableActions: {
      // Show bulk table actions
      type:    Boolean,
      default: true
    },

    rowActions: {
      // Show action dropdown on the end of each row
      type:    Boolean,
      default: true
    },

    mangleActionResources: {
      type:    Function,
      default: null,
    },

    rowActionsWidth: {
      // How wide the action dropdown column should be
      type:    Number,
      default: 40
    },

    search: {
      // Show search input to filter rows
      type:    Boolean,
      default: true
    },

    extraSearchFields: {
      // Additional fields that aren't defined in the headers to search in on each row
      type:    Array,
      default: null
    },

    subRows: {
      // If there are sub-rows, your main row must have <tr class="main-row"> to identify it
      type:    Boolean,
      default: false,
    },

    subRowsDescription: {
      type:    Boolean,
      default: true,
    },

    subExpandable: {
      type:    Boolean,
      default: false,
    },

    subExpandColumn: {
      type:    Boolean,
      default: false,
    },

    subSearch: {
      // A field containing an array of sub-items to also search in for each row
      type:    String,
      default: null,
    },

    subFields: {
      // Search this list of fields within the items in "subSearch" of each row
      type:    Array,
      default: null,
    },

    /**
     * Show the divider between the thead and tbody.
     */
    topDivider: {
      type:    Boolean,
      default: true
    },

    /**
     * Show the dividers between rows
     */
    bodyDividers: {
      type:    Boolean,
      default: false
    },

    overflowX: {
      type:    Boolean,
      default: false
    },
    overflowY: {
      type:    Boolean,
      default: false
    },

    /**
     * If pagination of the data is enabled or not
     */
    paging: {
      type:    Boolean,
      default: false,
    },

    /**
     * What translation key to use for displaying the '1 - 10 of 100 Things' pagination info
     */
    pagingLabel: {
      type:    String,
      default: 'sortableTable.paging.generic'
    },

    /**
     * Additional params to pass to the pagingLabel translation
     */
    pagingParams: {
      type:    Object,
      default: null,
    },

    /**
     * Allows you to override the default preference of the number of
     * items to display per page. This is used by ./paging.js if you're
     * looking for a reference.
     */
    rowsPerPage: {
      type:    Number,
      default: null, // Default comes from the user preference
    },

    /**
     * Allows you to override the default translation text of no rows view
     */
    noRowsKey: {
      type:    String,
      default: 'sortableTable.noRows'
    },

    /**
     * Allows you to hide the no rows messaging.
     */
    showNoRows: {
      type:    Boolean,
      default: true
    },

    /**
     * Allows you to override the default translation text of no search data view
     */
    noDataKey: {
      type:    String,
      default: 'sortableTable.noData' // i18n-uses sortableTable.noData
    },

    /**
     * Allows you to override showing the THEAD section.
     */
    showHeaders: {
      type:    Boolean,
      default: true
    },

    sortGenerationFn: {
      type:    Function,
      default: null,
    },

    /**
     * The list will always be sorted by these regardless of what the user has selected
     */
    mandatorySort: {
      type:    Array,
      default: null,
    },

    /**
     * Allows you to link to a custom detail page for data that
     * doesn't have a class model. For example, a receiver configuration
     * block within an AlertmanagerConfig resource.
     */
    getCustomDetailLink: {
      type:    Function,
      default: null
    },

    /**
     * Inherited global identifier prefix for tests
     * Define a term based on the parent component to avoid conflicts on multiple components
     */
    componentTestid: {
      type:    String,
      default: 'sortable-table'
    },
    /**
     * Allows for the usage of a query param to work for simple filtering (q)
     */
    useQueryParamsForSimpleFiltering: {
      type:    Boolean,
      default: false
    },
    /**
     * Manually force the update of live and delayed cells. Change this number to kick off the update
     */
    forceUpdateLiveAndDelayed: {
      type:    Number,
      default: 0
    },

    /**
     * True if pagination is executed outside of the component
     */
    externalPaginationEnabled: {
      type:    Boolean,
      default: false
    },

    /**
     * If `externalPaginationEnabled` is true this will be used as the current page
     */
    externalPaginationResult: {
      type:    Object,
      default: null
    }
  },

  data() {
    let searchQuery = '';
    let eventualSearchQuery = '';

    // only allow for filter query param for simple filtering for now...
    if (!this.hasAdvancedFiltering && this.useQueryParamsForSimpleFiltering && this.$route.query?.q) {
      searchQuery = this.$route.query?.q;
      eventualSearchQuery = this.$route.query?.q;
    }

    return {
      refreshButtonPhase:         ASYNC_BUTTON_STATES.WAITING,
      expanded:                   {},
      searchQuery,
      eventualSearchQuery,
      subMatches:                 null,
      actionOfInterest:           null,
      loadingDelay:               false,
      debouncedPaginationChanged: null,
      /**
       * The is the bool the DOM uses to show loading state. it's proxied from `loading` to avoid blipping the indicator (see usages)
       */
      isLoading:                  false,
    };
  },

  mounted() {
    this._loadingDelayTimer = setTimeout(() => {
      this.loadingDelay = true;
    }, 200);

    // Add scroll listener to the main element
    const $main = document.querySelector('main');

    this._onScroll = this.onScroll.bind(this);
    $main?.addEventListener('scroll', this._onScroll);

    this.debouncedPaginationChanged();
  },

  beforeUnmount() {
    clearTimeout(this._scrollTimer);
    clearTimeout(this._loadingDelayTimer);
    clearTimeout(this._altLoadingDelayTimer);
    clearTimeout(this._liveColumnsTimer);
    clearTimeout(this._delayedColumnsTimer);
    clearTimeout(this.manualRefreshTimer);

    const $main = document.querySelector('main');

    $main?.removeEventListener('scroll', this._onScroll);
  },

  watch: {
    eventualSearchQuery: debounce(function(q) {
      this.searchQuery = q;

      if (!this.hasAdvancedFiltering && this.useQueryParamsForSimpleFiltering) {
        const route = {
          name:   this.$route.name,
          params: { ...this.$route.params },
          query:  { ...this.$route.query, q }
        };

        if (!q && this.$route.query?.q) {
          route.query = {};
        }

        this.$router.replace(route);
      }
    }, 200),

    descending(neu, old) {
      this.watcherUpdateLiveAndDelayed(neu, old);
    },

    searchQuery(neu, old) {
      this.watcherUpdateLiveAndDelayed(neu, old);
    },

    sortFields(neu, old) {
      this.watcherUpdateLiveAndDelayed(neu, old);
    },

    groupBy(neu, old) {
      this.watcherUpdateLiveAndDelayed(neu, old);
    },

    namespaces(neu, old) {
      this.watcherUpdateLiveAndDelayed(neu, old);
    },

    page(neu, old) {
      this.watcherUpdateLiveAndDelayed(neu, old);
    },

    forceUpdateLiveAndDelayed(neu, old) {
      this.watcherUpdateLiveAndDelayed(neu, old);
    },

    // Ensure we update live and delayed columns on first load
    initalLoad: {
      handler(neu) {
        if (neu) {
          this._didinit = true;
          this.$nextTick(() => this.updateLiveAndDelayed());
        }
      },
      immediate: true
    },

    // this is the flag that indicates that manual refresh data has been loaded
    // and we should update the deferred cols
    manualRefreshLoadingFinished: {
      handler(neu, old) {
        // this is merely to update the manual refresh button status
        this.refreshButtonPhase = !neu ? ASYNC_BUTTON_STATES.WAITING : ASYNC_BUTTON_STATES.ACTION;
        if (neu && neu !== old) {
          this.$nextTick(() => this.updateLiveAndDelayed());
        }
      },
      immediate: true
    },

    loading: {
      handler(neu, old) {
        // Always ensure the Refresh button phase aligns with loading state (to ensure external phase changes which can then reset the internal phase changed by click)
        this.refreshButtonPhase = neu ? ASYNC_BUTTON_STATES.WAITING : ASYNC_BUTTON_STATES.ACTION;

        if (this.altLoading) {
          // Delay setting the actual loading indicator. This should avoid flashing up the indicator if the API responds quickly
          if (neu) {
            this._altLoadingDelayTimer = setTimeout(() => {
              this.isLoading = true;
            }, 200); // this should be higher than the targeted quick response
          } else {
            clearTimeout(this._altLoadingDelayTimer);
            this.isLoading = false;
          }
        } else {
          this.isLoading = neu;
        }
      },
      immediate: true
    },
  },

  created() {
    this.debouncedRefreshTableData = debounce(this.refreshTableData, 500);
    this.debouncedPaginationChanged = debounce(this.paginationChanged, 50);
  },

  computed: {
    ...mapGetters({ isTooManyItemsToAutoUpdate: 'resource-fetch/isTooManyItemsToAutoUpdate' }),
    ...mapGetters({ isManualRefreshLoading: 'resource-fetch/manualRefreshIsLoading' }),
    namespaces() {
      return this.$store.getters['activeNamespaceCache'];
    },

    initalLoad() {
      return !!(!this.isLoading && !this._didinit && this.rows?.length);
    },

    manualRefreshLoadingFinished() {
      const res = !!(!this.isLoading && this._didinit && this.rows?.length && !this.isManualRefreshLoading);

      // Always ensure the Refresh button phase aligns with loading state (regardless of if manualRefreshLoadingFinished has changed or not)
      this.refreshButtonPhase = !res || this.loading ? ASYNC_BUTTON_STATES.WAITING : ASYNC_BUTTON_STATES.ACTION;

      return res;
    },

    fullColspan() {
      let span = 0;

      for ( let i = 0 ; i < this.columns.length ; i++ ) {
        if (!this.columns[i].hide) {
          span++;
        }
      }

      if ( this.tableActions ) {
        span++;
      }

      if ( this.subExpandColumn ) {
        span++;
      }

      if ( this.rowActions ) {
        span++;
      }

      return span;
    },

    noResults() {
      return !!this.searchQuery && this.pagedRows.length === 0;
    },

    noRows() {
      return !this.noResults && (this.rows || []).length === 0;
    },

    showHeaderRow() {
      return this.search ||
        this.tableActions ||
        this.$slots['header-left']?.() ||
        this.$slots['header-middle']?.() ||
        this.$slots['header-right']?.();
    },

    columns() {
      // Filter out any columns that are too heavy to show for large page sizes
      const out = this.headers.slice().filter((c) => !c.maxPageSize || (c.maxPageSize && c.maxPageSize >= this.perPage));

      if ( this.groupBy ) {
        const entry = out.find((x) => x.name === this.groupBy);

        if ( entry ) {
          removeObject(out, entry);
        }
      }

      // If all columns have a width, try to remove it from a column that can be variable (name)
      const missingWidth = out.find((x) => !x.width);

      if ( !missingWidth ) {
        const variable = out.find((x) => x.canBeVariable);

        if ( variable ) {
          const neu = clone(variable);

          delete neu.width;

          out.splice(out.indexOf(variable), 1, neu);
        }
      }

      // handle cols visibility and filtering if there is advanced filtering
      if (this.hasAdvancedFiltering) {
        const cols = this.handleColsVisibilityAndFiltering(out);

        return cols;
      }

      return out;
    },

    // For data-title properties on <td>s
    dt() {
      const out = {
        check:   `Select: `,
        actions: `Actions: `,
      };

      this.columns.forEach((col) => {
        out[col.name] = `${ (col.label || col.name) }:`;
      });

      return out;
    },

    classObject() {
      return {
        'top-divider':   this.topDivider,
        'body-dividers': this.bodyDividers,
        'overflow-y':    this.overflowY,
        'overflow-x':    this.overflowX,
        'alt-loading':   this.altLoading && this.isLoading
      };
    },

    // Do we have any live columns?
    hasLiveColumns() {
      const liveColumns = this.columns.find((c) => c.formatter?.startsWith('Live') || c.liveUpdates);

      return !!liveColumns;
    },

    hasDelayedColumns() {
      const delayedColumns = this.columns.find((c) => c.delayLoading);

      return !!delayedColumns;
    },

    columnFormatterIDs() {
      const columnsIds = {};

      this.columns.forEach((c) => {
        if (c.formatter) {
          columnsIds[c.formatter] = dasherize(c.formatter);
        }
      });

      return columnsIds;
    },

    // Generate row and column data for easier rendering in the template
    // ensures we only call methods like `valueFor` once
    displayRows() {
      const rows = [];
      const columnFormatterIDs = this.columnFormatterIDs;

      this.groupedRows.forEach((grp) => {
        const group = {
          grp,
          key:  grp.key,
          ref:  grp.ref,
          rows: [],
        };

        rows.push(group);

        grp.rows.forEach((row) => {
          const rowData = {
            row,
            key:                        this.get(row, this.keyField),
            showSubRow:                 this.showSubRow(row, this.keyField),
            canRunBulkActionOfInterest: this.canRunBulkActionOfInterest(row),
            columns:                    []
          };

          group.rows.push(rowData);

          this.columns.forEach((c) => {
            const value = c.delayLoading ? undefined : this.valueFor(row, c, c.isLabel);
            let component;
            let formatted = value;
            let needRef = false;

            if (Array.isArray(value)) {
              formatted = value.join(', ');
            }

            if (c.formatter) {
              if (FORMATTERS[c.formatter]) {
                component = FORMATTERS[c.formatter];
                needRef = true;
              } else {
                // Check if we have a formatter from a plugin
                const pluginFormatter = this.$plugin?.getDynamic('formatters', c.formatter);

                if (pluginFormatter) {
                  component = pluginFormatter;
                  needRef = true;
                }
              }
            }

            rowData.columns.push({
              col:       c,
              value,
              formatted,
              component,
              needRef,
              delayed:   c.delayLoading,
              live:      c.formatter?.startsWith('Live') || c.liveUpdates,
              label:     this.labelFor(c),
              dasherize: columnFormatterIDs[c.formatter] || '',
            });
          });
        });
      });

      return rows;
    }
  },

  methods: {
    refreshTableData() {
      this.$store.dispatch('resource-fetch/doManualRefresh');
    },
    get,
    dasherize,

    onScroll() {
      if (this.hasLiveColumns || this.hasDelayedColumns) {
        clearTimeout(this._liveColumnsTimer);
        clearTimeout(this._scrollTimer);
        clearTimeout(this._delayedColumnsTimer);
        this._scrollTimer = setTimeout(() => {
          this.updateLiveColumns();
          this.updateDelayedColumns();
        }, 300);
      }
    },

    watcherUpdateLiveAndDelayed(neu, old) {
      if (neu !== old) {
        this.$nextTick(() => this.updateLiveAndDelayed());
      }
    },

    updateLiveAndDelayed() {
      if (this.hasLiveColumns) {
        this.updateLiveColumns();
      }

      if (this.hasDelayedColumns) {
        this.updateDelayedColumns();
      }
    },

    updateDelayedColumns() {
      clearTimeout(this._delayedColumnsTimer);

      if (!this.$refs.column || this.pagedRows.length === 0) {
        return;
      }

      const delayedColumns = this.$refs.column.filter((c) => c.startDelayedLoading && !c.__delayedLoading);
      // We add 100 pixels here - so we will render the delayed columns for a few extra rows below what is visible
      // This way if you scroll slowly, you won't see the columns being loaded
      const clientHeight = (window.innerHeight || document.documentElement.clientHeight) + 100;

      let scheduled = 0;

      for (let i = 0; i < delayedColumns.length; i++) {
        const dc = delayedColumns[i];
        const y = dc.$el.getBoundingClientRect().y;

        if (y >= 0 && y <= clientHeight) {
          dc.startDelayedLoading(true);
          dc.__delayedLoading = true;

          scheduled++;

          // Only update 4 at a time
          if (scheduled === 4) {
            this._delayedColumnsTimer = setTimeout(this.updateDelayedColumns, 100);

            return;
          }
        }
      }
    },

    updateLiveColumns() {
      clearTimeout(this._liveColumnsTimer);

      if (!this.$refs.column || !this.hasLiveColumns || this.pagedRows.length === 0) {
        return;
      }

      const clientHeight = window.innerHeight || document.documentElement.clientHeight;
      const liveColumns = this.$refs.column.filter((c) => !!c.liveUpdate);
      const now = day();
      let next = Number.MAX_SAFE_INTEGER;

      for (let i = 0; i < liveColumns.length; i++) {
        const column = liveColumns[i];
        const y = column.$el.getBoundingClientRect().y;

        if (y >= 0 && y <= clientHeight) {
          const diff = column.liveUpdate(now);

          if (diff < next) {
            next = diff;
          }
        }
      }

      if (next < 1 ) {
        next = 1;
      }

      // Schedule again
      this._liveColumnsTimer = setTimeout(() => this.updateLiveColumns(), next * 1000);
    },

    labelFor(col) {
      if ( col.labelKey ) {
        return this.t(col.labelKey, undefined, true);
      } else if ( col.label ) {
        return col.label;
      }

      return ucFirst(col.name);
    },

    valueFor(row, col, isLabel) {
      if (typeof col.value === 'function') {
        return col.value(row);
      }

      if (isLabel) {
        if (row.metadata?.labels && row.metadata?.labels[col.label]) {
          return row.metadata?.labels[col.label];
        }

        return '';
      }

      // Use to debug table columns using expensive value getters
      // console.warn(`Performance: Table valueFor: ${ col.name } ${ col.value }`); // eslint-disable-line no-console

      const expr = col.value || col.name;

      if (!expr) {
        console.error('No path has been defined for this column, unable to get value of cell', col); // eslint-disable-line no-console

        return '';
      }
      const out = get(row, expr);

      if ( out === null || out === undefined ) {
        return '';
      }

      return out;
    },

    isExpanded(row) {
      const key = row[this.keyField];

      return !!this.expanded[key];
    },

    toggleExpand(row) {
      const key = row[this.keyField];
      const val = !this.expanded[key];

      this.expanded[key] = val;
      this.expanded = { ...this.expanded };

      return val;
    },

    setBulkActionOfInterest(action) {
      this.actionOfInterest = action;
    },

    // Can the action of interest be applied to the specified resource?
    canRunBulkActionOfInterest(resource) {
      if ( !this.actionOfInterest || isEmpty(resource?.availableActions) ) {
        return false;
      }

      const matchingResourceAction = resource.availableActions?.find((a) => a.action === this.actionOfInterest.action);

      return matchingResourceAction?.enabled;
    },

    focusSearch() {
      if ( this.$refs.searchQuery ) {
        this.$refs.searchQuery.focus();
        this.$refs.searchQuery.select();
      }
    },

    nearestCheckbox() {
      return document.activeElement.closest('tr.main-row')?.querySelector('.checkbox-custom');
    },

    focusAdjacent(next = true) {
      const all = Array.from(this.$el.querySelectorAll('.checkbox-custom'));

      const cur = this.nearestCheckbox();
      let idx = -1;

      if ( cur ) {
        idx = all.indexOf(cur) + (next ? 1 : -1 );
      } else if ( next ) {
        idx = 1;
      } else {
        idx = all.length - 1;
      }

      if ( idx < 1 ) { // Don't go up to the check all button
        idx = 1;

        return null;
      }

      if ( idx >= all.length ) {
        idx = all.length - 1;

        return null;
      }

      if ( all[idx] ) {
        all[idx].focus();

        return all[idx];
      }
    },

    focusNext: throttle(function(event, more = false) {
      const elem = this.focusAdjacent(true);
      const row = getParent(elem, 'tr');

      if (row?.classList.contains('row-selected')) {
        return;
      }

      this.keySelectRow(row, more);
    }, 50),

    focusPrevious: throttle(function(event, more = false) {
      const elem = this.focusAdjacent(false);
      const row = getParent(elem, 'tr');

      if (row?.classList.contains('row-selected')) {
        return;
      }

      this.keySelectRow(row, more);
    }, 50),

    showSubRow(row, keyField) {
      const hasInjectedSubRows = this.subRows && (!this.subExpandable || this.expanded[get(row, keyField)]);
      const hasStateDescription = this.subRowsDescription && row.stateDescription;

      return hasInjectedSubRows || hasStateDescription;
    },

    handleActionButtonClick(i, event) {
      // Each row in the table gets its own ref with
      // a number based on its index. If you are using
      // an ActionMenu that doesn't have a dependency on Vuex,
      // these refs are useful because you can reuse the
      // same ActionMenu component on a page with many different
      // target elements in a list,
      // so you can still avoid the performance problems that
      // could result if the ActionMenu was in every row. The menu
      // will open on whichever target element is clicked.
      this.$emit('clickedActionButton', {
        event,
        targetElement: this.$refs[`actionButton${ i }`][0],
      });
    },

    paginationChanged() {
      if (!this.externalPaginationEnabled) {
        return;
      }

      this.$emit('pagination-changed', {
        page:    this.page,
        perPage: this.perPage,
        filter:  {
          searchFields: this.searchFields,
          searchQuery:  this.searchQuery
        },
        sort:       this.sortFields,
        descending: this.descending
      });
    }
  }
};
</script>

<template>
  <div
    ref="container"
    :data-testid="componentTestid + '-list-container'"
  >
    <div
      :class="{'titled': $slots.title && $slots.title.length}"
      class="sortable-table-header"
    >
      <slot name="title" />
      <div
        v-if="showHeaderRow"
        class="fixed-header-actions"
        :class="{button: !!$slots['header-button'], 'advanced-filtering': hasAdvancedFiltering}"
      >
        <div
          :class="bulkActionsClass"
          class="bulk"
        >
          <slot name="header-left">
            <template v-if="tableActions">
              <button
                v-for="(act) in availableActions"
                :id="act.action"
                :key="act.action"
                v-clean-tooltip="actionTooltip"
                type="button"
                class="btn role-primary"
                :class="{[bulkActionClass]:true}"
                :disabled="!act.enabled"
                :data-testid="componentTestid + '-' + act.action"
                @click="applyTableAction(act, null, $event)"
                @mouseover="setBulkActionOfInterest(act)"
                @mouseleave="setBulkActionOfInterest(null)"
              >
                <i
                  v-if="act.icon"
                  :class="act.icon"
                />
                <span v-clean-html="act.label" />
              </button>
              <ActionDropdown
                :class="bulkActionsDropdownClass"
                class="bulk-actions-dropdown"
                :disable-button="!selectedRows.length"
                size="sm"
              >
                <template #button-content>
                  <button
                    ref="actionDropDown"
<<<<<<< HEAD
                    class="btn btn-role-primary bg-primary mr-0"
                    data-testid="bulk-action-button"
=======
                    class="btn bg-primary mr-0"
>>>>>>> 9b3a4521
                    :disabled="!selectedRows.length"
                  >
                    <i class="icon icon-gear" />
                    <span>{{ t('sortableTable.bulkActions.collapsed.label') }}</span>
                    <i class="ml-10 icon icon-chevron-down" />
                  </button>
                </template>
                <template #popover-content>
                  <ul class="list-unstyled menu">
                    <li
                      v-for="(act, i) in hiddenActions"
                      :key="i"
                      v-close-popper
                      v-clean-tooltip="{
                        content: actionTooltip,
                        placement: 'right'
                      }"
                      :class="{ disabled: !act.enabled }"
                      @click="applyTableAction(act, null, $event)"
                      @mouseover="setBulkActionOfInterest(act)"
                      @mouseleave="setBulkActionOfInterest(null)"
                    >
                      <i
                        v-if="act.icon"
                        :class="act.icon"
                      />
                      <span v-clean-html="act.label" />
                    </li>
                  </ul>
                </template>
              </ActionDropdown>
              <label
                v-if="selectedRowsText"
                :class="bulkActionAvailabilityClass"
                class="action-availability"
              >
                {{ selectedRowsText }}
              </label>
            </template>
          </slot>
        </div>
        <div
          v-if="!hasAdvancedFiltering && $slots['header-middle']"
          class="middle"
        >
          <slot name="header-middle" />
        </div>

        <div
          v-if="search || hasAdvancedFiltering || isTooManyItemsToAutoUpdate || $slots['header-right']"
          class="search row"
          data-testid="search-box-filter-row"
        >
          <ul
            v-if="hasAdvancedFiltering"
            class="advanced-filters-applied"
          >
            <li
              v-for="(filter, i) in advancedFilteringValues"
              :key="i"
            >
              <span class="label">{{ `"${filter.value}" ${ t('sortableTable.in') } ${filter.label}` }}</span>
              <span
                class="cross"
                @click="clearAdvancedFilter(i)"
              >&#10005;</span>
              <div class="bg" />
            </li>
          </ul>
          <slot name="header-right" />
          <AsyncButton
            v-if="isTooManyItemsToAutoUpdate"
            class="manual-refresh"
            mode="manual-refresh"
            :current-phase="refreshButtonPhase"
            @click="debouncedRefreshTableData"
          />
          <div
            v-if="hasAdvancedFiltering"
            ref="advanced-filter-group"
            class="advanced-filter-group"
          >
            <button
              class="btn role-primary"
              @click="advancedFilteringVisibility = !advancedFilteringVisibility;"
            >
              {{ t('sortableTable.addFilter') }}
            </button>
            <div
              v-show="advancedFilteringVisibility"
              class="advanced-filter-container"
            >
              <input
                ref="advancedSearchQuery"
                :value="advFilterSearchTerm"
                type="search"
                class="advanced-search-box"
                :placeholder="t('sortableTable.filterFor')"
                @input="($plainInputEvent) => advFilterSearchTerm = $plainInputEvent.target.value"
              >
              <div class="middle-block">
                <span>{{ t('sortableTable.in') }}</span>
                <LabeledSelect
                  v-model:value="advFilterSelectedProp"
                  class="filter-select"
                  :clearable="true"
                  :options="advFilterSelectOptions"
                  :disabled="false"
                  :searchable="false"
                  mode="edit"
                  :multiple="false"
                  :taggable="false"
                  :placeholder="t('sortableTable.selectCol')"
                  @selecting="(col) => advFilterSelectedLabel = col.label"
                />
              </div>
              <div class="bottom-block">
                <button
                  class="btn role-secondary"
                  :disabled="!advancedFilteringValues.length"
                  @click="clearAllAdvancedFilters"
                >
                  {{ t('sortableTable.resetFilters') }}
                </button>
                <button
                  class="btn role-primary"
                  @click="addAdvancedFilter"
                >
                  {{ t('sortableTable.add') }}
                </button>
              </div>
            </div>
          </div>
          <input
            v-else-if="search"
            ref="searchQuery"
            :value="eventualSearchQuery"
            type="search"
            class="input-sm search-box"
            data-testid="search-input"
            :placeholder="t('sortableTable.search')"
            @input="($plainInputEvent) => eventualSearchQuery = $plainInputEvent.target.value"
          >
          <slot name="header-button" />
        </div>
      </div>
    </div>
    <table
      class="sortable-table"
      :class="classObject"
      width="100%"
    >
      <THead
        v-if="showHeaders"
        :label-for="labelFor"
        :columns="columns"
        :group="group"
        :group-options="advGroupOptions"
        :has-advanced-filtering="hasAdvancedFiltering"
        :adv-filter-hide-labels-as-cols="advFilterHideLabelsAsCols"
        :table-actions="tableActions"
        :table-cols-options="columnOptions"
        :row-actions="rowActions"
        :sub-expand-column="subExpandColumn"
        :row-actions-width="rowActionsWidth"
        :how-much-selected="howMuchSelected"
        :sort-by="sortBy"
        :default-sort-by="_defaultSortBy"
        :descending="descending"
        :no-rows="noRows"
        :loading="isLoading && !loadingDelay"
        :no-results="noResults"
        @on-toggle-all="onToggleAll"
        @on-sort-change="changeSort"
        @col-visibility-change="changeColVisibility"
        @group-value-change="(val) => $emit('group-value-change', val)"
        @update-cols-options="updateColsOptions"
      />

      <!-- Don't display anything if we're loading and the delay has yet to pass -->
      <div v-if="isLoading && !loadingDelay" />

      <tbody v-else-if="isLoading && !altLoading">
        <slot name="loading">
          <tr>
            <td :colspan="fullColspan">
              <div class="data-loading">
                <i class="icon-spin icon icon-spinner" />
                <t
                  k="generic.loading"
                  :raw="true"
                />
              </div>
            </td>
          </tr>
        </slot>
      </tbody>
      <tbody v-else-if="noRows">
        <slot name="no-rows">
          <tr class="no-rows">
            <td :colspan="fullColspan">
              <t
                v-if="showNoRows"
                :k="noRowsKey"
              />
            </td>
          </tr>
        </slot>
      </tbody>
      <tbody v-else-if="noResults">
        <slot name="no-results">
          <tr class="no-results">
            <td
              :colspan="fullColspan"
              class="text-center"
            >
              <t :k="noDataKey" />
            </td>
          </tr>
        </slot>
      </tbody>
      <tbody
        v-for="(groupedRows) in displayRows"
        v-else
        :key="groupedRows.key"
        :class="{ group: groupBy }"
      >
        <slot
          v-if="groupBy"
          name="group-row"
          :group="groupedRows"
          :fullColspan="fullColspan"
        >
          <tr class="group-row">
            <td :colspan="fullColspan">
              <slot
                name="group-by"
                :group="groupedRows.grp"
              >
                <div
                  v-trim-whitespace
                  class="group-tab"
                >
                  {{ groupedRows.ref }}
                </div>
              </slot>
            </td>
          </tr>
        </slot>
        <template
          v-for="(row, i) in groupedRows.rows"
          :key="i"
        >
          <slot
            name="main-row"
            :row="row.row"
          >
            <slot
              :name="'main-row:' + (row.row.mainRowKey || i)"
              :full-colspan="fullColspan"
            >
              <!-- The data-cant-run-bulk-action-of-interest attribute is being used instead of :class because
                because our selection.js invokes toggleClass and :class clobbers what was added by toggleClass if
                the value of :class changes. -->
              <tr
                class="main-row"
                :data-testid="componentTestid + '-' + i + '-row'"
                :class="{ 'has-sub-row': row.showSubRow}"
                :data-node-id="row.key"
                :data-cant-run-bulk-action-of-interest="actionOfInterest && !row.canRunBulkActionOfInterest"
              >
                <td
                  v-if="tableActions"
                  class="row-check"
                  align="middle"
                >
                  {{ row.mainRowKey }}<Checkbox
                    class="selection-checkbox"
                    :data-node-id="row.key"
                    :data-testid="componentTestid + '-' + i + '-checkbox'"
                    :value="selectedRows.includes(row.row)"
                    data-testid="row-selection-checkbox"
                  />
                </td>
                <td
                  v-if="subExpandColumn"
                  class="row-expand"
                  align="middle"
                >
                  <i
                    data-title="Toggle Expand"
                    :class="{
                      icon: true,
                      'icon-chevron-right': !expanded[row.row[keyField]],
                      'icon-chevron-down': !!expanded[row.row[keyField]]
                    }"
                    @click.stop="toggleExpand(row.row)"
                  />
                </td>
                <template
                  v-for="(col, j) in row.columns"
                  :key="j"
                >
                  <slot
                    :name="'col:' + col.col.name"
                    :row="row.row"
                    :col="col.col"
                    :dt="dt"
                    :expanded="expanded"
                    :rowKey="row.key"
                  >
                    <td
                      v-show="!hasAdvancedFiltering || (hasAdvancedFiltering && col.col.isColVisible)"
                      :key="col.col.name"
                      :data-title="col.col.label"
                      :data-testid="`sortable-cell-${ i }-${ j }`"
                      :align="col.col.align || 'left'"
                      :class="{['col-'+col.dasherize]: !!col.col.formatter, [col.col.breakpoint]: !!col.col.breakpoint, ['skip-select']: col.col.skipSelect}"
                      :width="col.col.width"
                    >
                      <slot
                        :name="'cell:' + col.col.name"
                        :row="row.row"
                        :col="col.col"
                        :value="col.value"
                      >
                        <component
                          :is="col.component"
                          v-if="col.component && col.needRef"
                          ref="column"
                          :value="col.value"
                          :row="row.row"
                          :col="col.col"
                          v-bind="col.col.formatterOpts"
                          :row-key="row.key"
                          :get-custom-detail-link="getCustomDetailLink"
                        />
                        <component
                          :is="col.component"
                          v-else-if="col.component"
                          :value="col.value"
                          :row="row.row"
                          :col="col.col"
                          v-bind="col.col.formatterOpts"
                          :row-key="row.key"
                        />
                        <component
                          :is="col.col.formatter"
                          v-else-if="col.col.formatter"
                          :value="col.value"
                          :row="row.row"
                          :col="col.col"
                          v-bind="col.col.formatterOpts"
                          :row-key="row.key"
                        />
                        <template v-else-if="col.value !== ''">
                          {{ col.formatted }}
                        </template>
                        <template v-else-if="col.col.dashIfEmpty">
                          <span class="text-muted">&mdash;</span>
                        </template>
                      </slot>
                    </td>
                  </slot>
                </template>
                <td
                  v-if="rowActions"
                  align="middle"
                >
                  <slot
                    name="row-actions"
                    :row="row.row"
                  >
                    <button
                      :id="`actionButton+${i}+${(row.row && row.row.name) ? row.row.name : ''}`"
                      :ref="`actionButton${i}`"
                      :data-testid="componentTestid + '-' + i + '-action-button'"
                      aria-haspopup="true"
                      aria-expanded="false"
                      type="button"
                      class="btn btn-sm role-multi-action actions"
                      data-testid="row-action-button"
                      @click="handleActionButtonClick(i, $event)"
                    >
                      <i class="icon icon-actions" />
                    </button>
                  </slot>
                </td>
              </tr>
            </slot>
          </slot>
          <slot
            v-if="row.showSubRow"
            name="sub-row"
            :full-colspan="fullColspan"
            :row="row.row"
            :sub-matches="subMatches"
            :keyField="keyField"
            :componentTestid="componentTestid"
            :i="i"
            :onRowMouseEnter="onRowMouseEnter"
            :onRowMouseLeave="onRowMouseLeave"
          >
            <tr
              v-if="row.row.stateDescription"
              :key="row.row[keyField] + '-description'"
              :data-testid="componentTestid + '-' + i + '-row-description'"
              class="state-description sub-row"
              @mouseenter="onRowMouseEnter"
              @mouseleave="onRowMouseLeave"
            >
              <td
                v-if="tableActions"
                class="row-check"
                align="middle"
              />
              <td
                :colspan="fullColspan - (tableActions ? 1: 0)"
                :class="{ 'text-error' : row.row.stateObj.error }"
              >
                {{ row.row.stateDescription }}
              </td>
            </tr>
          </slot>
        </template>
      </tbody>
    </table>
    <div
      v-if="showPaging"
      class="paging"
    >
      <button
        type="button"
        class="btn btn-sm role-multi-action"
        data-testid="pagination-first"
        :disabled="page == 1 || loading"
        @click="goToPage('first')"
      >
        <i class="icon icon-chevron-beginning" />
      </button>
      <button
        type="button"
        class="btn btn-sm role-multi-action"
        data-testid="pagination-prev"
        :disabled="page == 1 || loading"
        @click="goToPage('prev')"
      >
        <i class="icon icon-chevron-left" />
      </button>
      <span>
        {{ pagingDisplay }}
      </span>
      <button
        type="button"
        class="btn btn-sm role-multi-action"
        data-testid="pagination-next"
        :disabled="page == totalPages || loading"
        @click="goToPage('next')"
      >
        <i class="icon icon-chevron-right" />
      </button>
      <button
        type="button"
        class="btn btn-sm role-multi-action"
        data-testid="pagination-last"
        :disabled="page == totalPages || loading"
        @click="goToPage('last')"
      >
        <i class="icon icon-chevron-end" />
      </button>
    </div>
    <button
      v-if="search"
      v-shortkey.once="['/']"
      class="hide"
      @shortkey="focusSearch()"
    />
    <template v-if="tableActions">
      <button
        v-shortkey="['j']"
        class="hide"
        @shortkey="focusNext($event)"
      />
      <button
        v-shortkey="['k']"
        class="hide"
        @shortkey="focusPrevious($event)"
      />
      <button
        v-shortkey="['shift','j']"
        class="hide"
        @shortkey="focusNext($event, true)"
      />
      <button
        v-shortkey="['shift','k']"
        class="hide"
        @shortkey="focusPrevious($event, true)"
      />
      <slot name="shortkeys" />
    </template>
  </div>
</template>

<style lang="scss" scoped>
  .sortable-table.alt-loading {
    opacity: 0.5;
    pointer-events: none;
  }

  .manual-refresh {
    height: 40px;
  }
  .advanced-filter-group {
    position: relative;
    margin-left: 10px;
    .advanced-filter-container {
      position: absolute;
      top: 38px;
      right: 0;
      width: 300px;
      border: 1px solid var(--primary);
      background-color: var(--body-bg);
      padding: 20px;
      z-index: 2;

      .middle-block {
        display: flex;
        align-items: center;
        margin-top: 20px;

        span {
          margin-right: 20px;
        }

        button {
          margin-left: 20px;
        }
      }

      .bottom-block {
        display: flex;
        align-items: center;
        margin-top: 40px;
        justify-content: space-between;
      }
    }
  }

  .advanced-filters-applied {
    display: inline-flex;
    margin: 0;
    padding: 0;
    list-style: none;
    max-width: 100%;
    flex-wrap: wrap;
    justify-content: flex-end;

    li {
      margin: 0 20px 10px 0;
      padding: 2px 5px;
      border: 1px solid;
      display: flex;
      align-items: center;
      position: relative;
      height: 20px;

      &:nth-child(4n+1) {
        border-color: var(--success);

        .bg {
          background-color: var(--success);
        }
      }

      &:nth-child(4n+2) {
        border-color: var(--warning);

        .bg {
          background-color: var(--warning);
        }
      }

      &:nth-child(4n+3) {
        border-color: var(--info);

        .bg {
          background-color: var(--info);
        }
      }

      &:nth-child(4n+4) {
        border-color: var(--error);

        .bg {
          background-color: var(--error);
        }
      }

      .bg {
        position: absolute;
        top: 0;
        left: 0;
        width: 100%;
        height: 100%;
       opacity: 0.2;
        z-index: -1;
      }

      .label {
        margin-right: 10px;
        font-size: 11px;
      }
     .cross {
        font-size: 12px;
        font-weight: bold;
        cursor: pointer;
      }
    }
  }

  // Remove colors from multi-action buttons in the table
  td {
    .actions.role-multi-action {
      background-color: transparent;
      border: none;
      &:hover, &:focus {
        background-color: var(--accent-btn);
        box-shadow: none;
      }
    }

    // Aligns with COLUMN_BREAKPOINTS
    @media only screen and (max-width: map-get($breakpoints, '--viewport-4')) {
      // HIDE column on sizes below 480px
      &.tablet, &.laptop, &.desktop {
        display: none;
      }
    }
    @media only screen and (max-width: map-get($breakpoints, '--viewport-9')) {
      // HIDE column on sizes below 992px
      &.laptop, &.desktop {
        display: none;
      }
    }
    @media only screen and (max-width: map-get($breakpoints, '--viewport-12')) {
      // HIDE column on sizes below 1281px
      &.desktop {
        display: none;
      }
    }
  }

  // Loading indicator row
  tr td div.data-loading {
    align-items: center;
    display: flex;
    justify-content: center;
    padding: 20px 0;
    > i {
      font-size: 20px;
      height: 20px;
      margin-right: 5px;
      width: 20px;
    }
  }

  .search-box {
    height: 40px;
    margin-left: 10px;
    min-width: 180px;
  }
</style>

<style lang="scss">
  //
  // Important: Almost all selectors in here need to be ">"-ed together so they
  // apply only to the current table, not one nested inside another table.
  //

  $group-row-height: 40px;
  $group-separation: 40px;
  $divider-height: 1px;

  $separator: 20;
  $remove: 100;
  $spacing: 10px;

  .filter-select .vs__selected-options .vs__selected {
    text-align: left;
  }

  .sortable-table {
    border-collapse: collapse;
    min-width: 400px;
    border-radius: 5px 5px 0 0;
    outline: 1px solid var(--border);
    overflow: hidden;
    background: var(--sortable-table-bg);
    border-radius: 4px;

    &.overflow-x {
      overflow-x: visible;
    }
    &.overflow-y {
      overflow-y: visible;
    }

    td {
      padding: 8px 5px;
      border: 0;

      &:first-child {
        padding-left: 10px;
      }

      &:last-child {
        padding-right: 10px;
      }

      &.row-check {
        padding-top: 12px;
      }
    }

    tbody {
      tr {
        border-bottom: 1px solid var(--sortable-table-top-divider);
        background-color: var(--sortable-table-row-bg);

        &.main-row.has-sub-row {
          border-bottom: 0;
        }

        // if a main-row is hovered also hover it's sibling sub row. note - the reverse is handled in selection.js
        &.main-row:not(.row-selected):hover + .sub-row {
          background-color: var(--sortable-table-hover-bg);
        }

        &:last-of-type {
          border-bottom: 0;
        }

        &:hover, &.sub-row-hovered {
          background-color: var(--sortable-table-hover-bg);
        }

        &.state-description > td {
          font-size: 13px;
          padding-top: 0;
          overflow-wrap: anywhere;
        }
      }

      tr.active-row {
        color: var(--sortable-table-header-bg);
      }

      tr.row-selected {
        background: var(--sortable-table-selected-bg);
      }

      .no-rows {
        td {
          padding: 30px 0;
          text-align: center;
        }
      }

      .no-rows, .no-results {
        &:hover {
          background-color: var(--body-bg);
        }
      }

      &.group {
        &:before {
          content: "";
          display: block;
          height: 20px;
          background-color: transparent;
        }
      }

      tr.group-row {
        background-color: initial;

        &:first-child {
          border-bottom: 2px solid var(--sortable-table-row-bg);
        }

        &:not(:first-child) {
          margin-top: 20px;
        }

        td {
          padding: 0;

          &:first-of-type {
            border-left: 1px solid var(--sortable-table-accent-bg);
          }
        }

        .group-tab {
          @include clearfix;
          height: $group-row-height;
          line-height: $group-row-height;
          padding: 0 10px;
          border-radius: 4px 4px 0px 0px;
          background-color: var(--sortable-table-row-bg);
          position: relative;
          top: 1px;
          display: inline-block;
          z-index: z-index('tableGroup');
          min-width: $group-row-height * 1.8;

          > SPAN {
            color: var(--sortable-table-group-label);
          }
        }

        .group-tab:after {
          height: $group-row-height;
          width: 70px;
          border-radius: 5px 5px 0px 0px;
          background-color: var(--sortable-table-row-bg);
          content: "";
          position: absolute;
          right: -15px;
          top: 0px;
          transform: skewX(40deg);
          z-index: -1;
        }
      }
    }
  }

  .for-inputs{
    & TABLE.sortable-table {
    width: 100%;
    border-collapse: collapse;
    margin-bottom: $spacing;

    >TBODY>TR>TD, >THEAD>TR>TH {
      padding-right: $spacing;
      padding-bottom: $spacing;

      &:last-of-type {
        padding-right: 0;
      }
    }

    >TBODY>TR:first-of-type>TD {
      padding-top: $spacing;
    }

    >TBODY>TR:last-of-type>TD {
      padding-bottom: 0;
    }
  }

    &.edit, &.create, &.clone {
      TABLE.sortable-table>THEAD>TR>TH {
      border-color: transparent;
      }
    }
  }

  .sortable-table-header {
    position: relative;
    z-index: z-index('fixedTableHeader');

    &.titled {
      display: flex;
      align-items: center;
    }
  }
  .fixed-header-actions.button{
    grid-template-columns: [bulk] auto [middle] min-content [search] minmax(min-content, 350px);
  }

  .fixed-header-actions {
    padding: 0 0 20px 0;
    width: 100%;
    z-index: z-index('fixedTableHeader');
    background: transparent;
    display: grid;
    grid-template-columns: [bulk] auto [middle] min-content [search] minmax(min-content, 200px);
    grid-column-gap: 10px;

    &.advanced-filtering {
      grid-template-columns: [bulk] auto [middle] minmax(min-content, auto) [search] minmax(min-content, auto);
    }

    .bulk {
      grid-area: bulk;

      $gap: 10px;

      & > BUTTON {
        display: none; // Handled dynamically
      }

      & > BUTTON:not(:last-of-type) {
        margin-right: $gap;
      }

      .action-availability {
        display: none; // Handled dynamically
        margin-left: $gap;
        vertical-align: middle;
        margin-top: 2px;
      }

      .dropdown-button {
        $disabled-color: var(--disabled-text);
        $disabled-cursor: not-allowed;
        li.disabled {
          color: $disabled-color;
          cursor: $disabled-cursor;

          &:hover {
            color: $disabled-color;
            background-color: unset;
            cursor: $disabled-cursor;
          }
        }
      }

      .bulk-action  {
        .icon {
          vertical-align: -10%;
        }
      }
    }

    .middle {
      grid-area: middle;
      white-space: nowrap;

      .icon.icon-backup.animate {
        animation-name: spin;
        animation-duration: 1000ms;
        animation-iteration-count: infinite;
        animation-timing-function: linear;
      }

      @keyframes spin {
        from {
          transform:rotate(0deg);
        }
        to {
          transform:rotate(360deg);
        }
      }
    }

    .search {
      grid-area: search;
      text-align: right;
      justify-content: flex-end;
      margin-top: 1px;
    }

    .bulk-actions-dropdown {
      display: none; // Handled dynamically

      .dropdown-button {
        background-color: var(--primary);

        &:hover {
          background-color: var(--primary-hover-bg);
          color: var(--primary-hover-text);
        }

        > *, .icon-chevron-down {
          color: var(--primary-text);
        }

        .button-divider {
          border-color: var(--primary-text);
        }

        &.disabled {
          border-color: var(--disabled-bg);

          .icon-chevron-down {
            color: var(--disabled-text) !important;
          }

          .button-divider {
            border-color: var(--disabled-text);
          }
        }
      }
    }
  }

  .paging {
    margin-top: 10px;
    text-align: center;

    SPAN {
      display: inline-block;
      min-width: 200px;
    }
  }
</style><|MERGE_RESOLUTION|>--- conflicted
+++ resolved
@@ -1041,12 +1041,7 @@
                 <template #button-content>
                   <button
                     ref="actionDropDown"
-<<<<<<< HEAD
-                    class="btn btn-role-primary bg-primary mr-0"
-                    data-testid="bulk-action-button"
-=======
                     class="btn bg-primary mr-0"
->>>>>>> 9b3a4521
                     :disabled="!selectedRows.length"
                   >
                     <i class="icon icon-gear" />
