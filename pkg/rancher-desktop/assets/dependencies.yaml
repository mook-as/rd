--- conflicted
+++ resolved
@@ -6,13 +6,8 @@
 kuberlr: 0.4.2
 helm: 3.12.0
 dockerCLI: 24.0.2
-<<<<<<< HEAD
-dockerBuildx: 0.10.5
+dockerBuildx: 0.11.0
 dockerCompose: 2.19.0
-=======
-dockerBuildx: 0.11.0
-dockerCompose: 2.18.1
->>>>>>> 574a6383
 trivy: 0.42.1
 steve: 0.1.0-beta9
 guestAgent: 0.3.15
