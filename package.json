{
  "name": "rancher-desktop",
  "productName": "Rancher Desktop",
  "license": "Apache-2.0",
  "version": "1.12.2",
  "author": {
    "name": "SUSE",
    "email": "containers@suse.com"
  },
  "engines": {
    "node": ">=18.16"
  },
  "repository": {
    "type": "git",
    "url": "https://github.com/rancher-sandbox/rancher-desktop.git"
  },
  "scripts": {
    "dev": "node scripts/ts-wrapper.js scripts/dev.ts",
    "lint": "yarn lint:fix",
    "lint:fix": "yarn lint:typescript:fix && yarn lint:go:fix ",
    "lint:nofix": "yarn lint:typescript:nofix && yarn lint:go:nofix",
    "lint:typescript:fix": "cross-env BROWSERSLIST_IGNORE_OLD_DATA=1 eslint --ignore-path=.gitignore --ext mjs,js,ts,tsx,vue --fix --report-unused-disable-directives .",
    "lint:typescript:nofix": "cross-env BROWSERSLIST_IGNORE_OLD_DATA=1 eslint --ignore-path=.gitignore --ext mjs,js,ts,tsx,vue --report-unused-disable-directives --max-warnings=0 .",
    "lint:go:fix": "gofmt -w src/go",
    "lint:go:nofix": "node scripts/ts-wrapper.js scripts/lint-go.ts",
    "generate:nerdctl-stub": "powershell scripts/windows/generate-nerdctl-stub.ps1",
    "build": "cross-env NODE_OPTIONS=--max_old_space_size=4096 node scripts/ts-wrapper.js scripts/build.ts",
    "package": "node scripts/ts-wrapper.js scripts/package.ts",
    "sign": "node scripts/ts-wrapper.js scripts/sign.ts",
    "wix": "node scripts/ts-wrapper.js scripts/wix.ts",
    "test": "yarn lint:nofix && yarn test:unit && yarn test:extra",
    "test:unit": "yarn test:unit:jest && yarn test:unit:nerdctl-stub && yarn test:unit:wsl-helper && yarn test:unit:rdctl",
    "test:unit:jest": "cross-env BROWSERSLIST_IGNORE_OLD_DATA=1 jest",
    "test:unit:watch": "yarn test:unit -- --watch",
    "test:unit:nerdctl-stub": "cd ./src/go/nerdctl-stub/ && go test ./...",
    "test:unit:rdctl": "cd ./src/go/rdctl/ && go test ./...",
    "test:unit:wsl-helper": "cd ./src/go/wsl-helper/ && go generate ./... && go test ./...",
    "test:extra": "yarn test:extra:api-schema",
    "test:extra:api-schema": "node scripts/ts-wrapper.js scripts/check-api-schema.ts",
    "test:e2e": "cross-env NODE_OPTIONS=--max_old_space_size=4096 node scripts/ts-wrapper.js scripts/e2e.ts",
    "test:e2e:screenshots": "node scripts/ts-wrapper.js scripts/e2e.ts --config=screenshots/playwright-config.ts",
    "postinstall": "node scripts/ts-wrapper.js scripts/postinstall.ts",
    "postuninstall": "cross-env BROWSERSLIST_IGNORE_OLD_DATA=1 electron-builder install-app-deps",
    "rddepman": "node scripts/ts-wrapper.js scripts/rddepman.ts",
    "ucmonitor": "node scripts/ts-wrapper.js scripts/unreleased-change-monitor.ts",
    "dcmonitor": "node scripts/ts-wrapper.js scripts/docker-cli-monitor.ts",
    "screenshots": "yarn screenshots:light && yarn screenshots:dark",
    "screenshots:dark": "cross-env THEME=dark yarn test:e2e:screenshots",
    "screenshots:light": "cross-env THEME=light yarn test:e2e:screenshots"
  },
  "main": "dist/app/background.js",
  "dependencies": {
    "@docker/extension-api-client-types": "0.3.4",
    "@kubernetes/client-node": "0.18.1",
    "@rancher/components": "0.1.4",
    "agent-base": "6.0.2",
<<<<<<< HEAD
    "async-mutex": "^0.4.1",
    "bufferutil": "4.0.8",
=======
>>>>>>> c635e1ef
    "console": "0.7.2",
    "cookie-universal": "2.2.2",
    "core-js": "3.25.3",
    "cross-spawn": "7.0.3",
    "crypto-browserify": "3.12.0",
    "dayjs": "1.11.10",
    "dompurify": "3.0.8",
    "electron-updater": "6.1.7",
    "express": "4.18.2",
    "fs-extra": "11.2.0",
    "http-proxy-agent": "7.0.0",
    "http-proxy-middleware": "2.0.6",
    "https-proxy-agent": "7.0.2",
    "intl-messageformat": "10.5.8",
    "jquery": "3.7.1",
    "jsonpath": "1.1.1",
    "linux-ca": "2.0.1",
    "lodash": "4.17.21",
    "marked": "11.1.1",
    "native-reg": "1.1.1",
    "node-fetch": "2.7.0",
    "node-forge": "1.3.1",
    "os-browserify": "0.3.0",
    "rancher-icons": "rancher/icons#v2.0.21",
    "semver": "7.5.4",
    "socks-proxy-agent": "8.0.2",
    "sudo-prompt": "9.2.1",
    "tar-stream": "3.1.6",
    "ufo": "1.3.2",
    "unfetch": "4.2.0",
    "v-tooltip": "2.1.3",
    "vue": "2.7.16",
    "vue-class-component": "7.2.6",
    "vue-client-only": "2.1.0",
    "vue-js-modal": "2.0.1",
    "vue-meta": "2.4.0",
    "vue-no-ssr": "1.1.1",
    "vue-property-decorator": "9.1.2",
    "vue-router": "3.6.5",
    "vue-select": "3.20.2",
    "vue-shortkey": "3.1.7",
    "vue-slider-component": "3.2.24",
    "vuex": "3.6.2",
    "which": "4.0.0",
    "xdg-app-paths": "5.5.1",
    "yaml": "2.3.4"
  },
  "devDependencies": {
    "@babel/eslint-parser": "7.23.3",
    "@babel/plugin-proposal-class-properties": "7.18.6",
    "@babel/plugin-proposal-nullish-coalescing-operator": "7.18.6",
    "@babel/plugin-proposal-optional-chaining": "7.21.0",
    "@babel/plugin-proposal-private-methods": "7.18.6",
    "@babel/plugin-proposal-private-property-in-object": "7.21.11",
    "@electron/asar": "3.2.3",
    "@electron/fuses": "^1.7.0",
    "@electron/notarize": "2.2.0",
    "@nuxt/types": "2.17.3",
    "@nuxtjs/eslint-config-typescript": "8.0.0",
    "@nuxtjs/router-extras": "1.1.1",
    "@nuxtjs/style-resources": "1.2.2",
    "@octokit/rest": "20.0.2",
    "@playwright/test": "1.40.1",
    "@types/cross-spawn": "6.0.6",
    "@types/dompurify": "3.0.5",
    "@types/ejs": "3.1.5",
    "@types/jest": "29.5.11",
    "@types/lodash": "4.14.202",
    "@types/mustache": "4.2.5",
    "@types/node": "18.18.9",
    "@types/node-fetch": "2.6.9",
    "@types/node-forge": "1.3.1",
    "@types/plist": "3.0.5",
    "@types/ps-tree": "1.1.5",
    "@types/semver": "7.5.6",
    "@types/tar-stream": "3.1.3",
    "@types/which": "3.0.3",
    "@typescript-eslint/eslint-plugin": "5.62.0",
    "@typescript-eslint/parser": "5.62.0",
    "@vue/cli-plugin-babel": "5.0.8",
    "@vue/cli-plugin-router": "5.0.8",
    "@vue/cli-plugin-typescript": "5.0.8",
    "@vue/cli-plugin-unit-jest": "5.0.8",
    "@vue/cli-plugin-vuex": "5.0.8",
    "@vue/cli-service": "5.0.8",
    "@vue/eslint-config-standard": "6.1.0",
    "@vue/eslint-config-typescript": "10.0.0",
    "@vue/test-utils": "1.3.6",
    "@vue/vue2-jest": "27.0.0",
    "babel-core": "7.0.0-bridge.0",
    "babel-eslint": "10.1.0",
    "babel-jest": "27.5.1",
    "cross-env": "7.0.3",
    "css-loader": "6.9.0",
    "ejs": "3.1.9",
    "electron": "26.4.3",
    "electron-builder": "24.9.1",
    "eslint": "8.56.0",
    "eslint-plugin-deprecation": "2.0.0",
    "eslint-plugin-import": "2.29.0",
    "eslint-plugin-node": "11.1.0",
    "eslint-plugin-nuxt": "4.0.0",
    "eslint-plugin-promise": "5.2.0",
    "eslint-plugin-vue": "8.7.1",
    "extract-zip": "2.0.1",
    "jest": "29.7.0",
    "jest-environment-jsdom": "29.7.0",
    "js-yaml-loader": "1.2.2",
    "mustache": "4.2.0",
    "nan": "2.18.0",
    "node-gyp": "10.0.1",
    "node-gyp-build": "4.7.1",
    "octokit": "3.1.1",
    "ps-tree": "1.2.0",
    "raw-loader": "4.0.2",
    "sass": "1.70.0",
    "sass-loader": "14.0.0",
    "ts-jest": "29.1.0",
    "ts-node": "10.9.1",
    "tsconfig-paths": "4.2.0",
    "typescript": "4.5.5",
    "vue-eslint-parser": "9.4.2",
    "vue-jest": "3.0.7",
    "vue-template-compiler": "2.7.16",
    "webpack": "5.88.2"
  },
  "resolutions": {
    "string-width": "^4"
  },
  "optionalDependencies": {
    "dmg-license": "1.0.11"
  },
  "browserslist": [
    "node 18",
    "electron >= 26"
  ]
}<|MERGE_RESOLUTION|>--- conflicted
+++ resolved
@@ -54,11 +54,7 @@
     "@kubernetes/client-node": "0.18.1",
     "@rancher/components": "0.1.4",
     "agent-base": "6.0.2",
-<<<<<<< HEAD
     "async-mutex": "^0.4.1",
-    "bufferutil": "4.0.8",
-=======
->>>>>>> c635e1ef
     "console": "0.7.2",
     "cookie-universal": "2.2.2",
     "core-js": "3.25.3",
